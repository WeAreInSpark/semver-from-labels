<#
.SYNOPSIS
    Calculates the new version for a workload based on the version increment declared in the pull request.
.DESCRIPTION
    This script calculates the new version for a workload based on the version increment declared in the pull request.
    The script uses the GitHub API to get the labels of the pull request and the existing tags of the workload.
    The script then uses the labels and tags to determine the type of update and the new version.
    The script outputs the new version for a tag.
.EXAMPLE
.INPUTS
    The script requires the following parameters:
    - Repository: The repository name in the format 'organization/repository'.
    - GitHubToken: The GitHub token used to authenticate with the GitHub API.
    - WorkloadName: The name of the workload.
    - WorkloadType: The type of the workload.
    - ModuleType: The type of the module.
    - PullRequestNumber: The number of the pull request.
.OUTPUTS
    The script outputs the new version for a tag.
.NOTES
#>

[CmdletBinding(SupportsShouldProcess)]
param (
    [Parameter()]
    [string]$Repository = $env:REPOSITORY,

    [Parameter()]
    [AllowEmptyString()]
    [string]$GitHubToken,

    [Parameter(Mandatory)]
    [AllowEmptyString()]
    [string]$Prefix,

    [Parameter()]
    [int]$PullRequestNumber
)

if (!$GitHubToken) {
    $GitHubToken = $env:GH_TOKEN
}

$gitHubAuthenticationHeader = @{ Authorization = "Basic " + [Convert]::ToBase64String([Text.Encoding]::ASCII.GetBytes(":$($GitHubToken)")) }

if ((!$PullRequestNumber) -and ($env:GH_REF -match "\d+\/merge")) {
    $PullRequestNumber = $GitHubRef | Select-String -Pattern "\d+(?=\/merge)" | ForEach-Object { $_.Matches.Value }
} else {
<<<<<<< HEAD
    $params = @{
        uri               = "https://api.github.com/repos/$Repository/pulls?state=closed"
        Method            = 'GET'
        Headers           = $gitHubAuthenticationHeader
        RetryIntervalSec  = 2
        MaximumRetryCount = 5
    }
    $PullRequestNumber = (Invoke-RestMethod @params) | Where-Object { $_.merge_commit_sha -eq $env:GitHubSHA } | Select-Object -ExpandProperty number
}

if (!$PullRequestNumber) {
    Write-Error "Can't find pull request. Run this from a merge commit or enter a pull request number."
=======
    write-host $env:GH_REF
    write-error "can't find pull request. run this from a merge commit or enter a pull request number."
>>>>>>> 14c3f7f6
}


# Find PR based on ID
$params = @{
    uri               = "https://api.github.com/repos/$Repository/pulls/$($PullRequestNumber)?state=closed"
    Method            = "GET"
    Headers           = $gitHubAuthenticationHeader
    RetryIntervalSec  = 2
    MaximumRetryCount = 5
}
$pullRequest = Invoke-RestMethod @Params

# Filter the labels to only include the ones that are used to determine the version increment
$labels = $pullRequest.labels.name | Where-Object { $_ -match 'patch|minor|major' }
if ($labels.Count -gt 1) {
    Write-Error 'Only one of the following labels can be added to the pull request: patch, minor, major'
} elseif ($labels.Count -eq 0) {
    Write-Error 'Add one of the following labels to the pull request: patch, minor, major'
}

# Determine the type of update based on the label
if ($labels) {
    $changeType = switch ($labels) {
        { $_ -contains "patch" -and $_ -notcontains "minor", "major" } {
            Write-Host "This update adds a fix`n"
            "patch"
            break
        }
        { $_ -contains "minor" -and $_ -notcontains "patch", "major" } {
            Write-Host "This update adds a feature`n"
            "minor"
            break
        }
        { $_ -contains "major" -and $_ -notcontains "patch", "minor" } {
            Write-Host "This update adds a big feature`n"
            "major"
            break
        }
        default {
            Write-Error "Add one of the following labels to the pull request: patch, minor, major"
        }
    }
}

# Find existing tags of the workload
$page = 1
$allTags = @()
do {
    $getTagsParameters = @{
        Uri               = "https://api.github.com/repos/$Repository/tags?per_page=100&page=$page"
        Method            = "GET"
        Headers           = $gitHubAuthenticationHeader
        ContentType       = "application/vnd.github+json"
        RetryIntervalSec  = 2
        MaximumRetryCount = 5
    }
    $response = Invoke-RestMethod @getTagsParameters
    $allTags += $response
    $page++
    Start-Sleep -Seconds 1
} while ($response)

$tags = $allTags | Where-Object { $_.name -match "^$Prefix" }

Write-Host "Calculating new version for $Prefix"

foreach ($tag in $tags) {
    $params = @{
        Uri               = "https://api.github.com/repos/$Repository/git/commits/$($tag.commit.sha)"
        Method            = "GET"
        Headers           = $gitHubAuthenticationHeader
        ContentType       = "application/vnd.github+json"
        RetryIntervalSec  = 2
        MaximumRetryCount = 5
    }
    $commit = Invoke-RestMethod @params

    $tag | Add-Member -NotePropertyName date -NotePropertyValue $commit.committer.date -Force
}

# If the pull request is closed, use the closed_at date, otherwise use the created_at date
if ($pullRequest.closed_at) {
    $tags = $tags | Where-Object { ($pullRequest.closed_at - $_.date).TotalMinutes -ge 1 } | Select-Object -ExpandProperty name
} else {
    $tags = $tags | Where-Object { ($pullRequest.created_at - $_.date).TotalMinutes -ge 1 } | Select-Object -ExpandProperty name
}

# If there are no tags, this is the first tag of the workload
if (!$tags) {
    Write-Host "$Prefix has no tags yet"
    $newVersion = "$($Prefix)v1.0.0"
    Write-Host "New version is: $newVersion`n"
    Write-Output "newVersion=$newVersion" >> $env:GITHUB_OUTPUT
    exit
}

# CurrentVersion is the latest tag, use regex to increment this number based on the type of update to get the NewVersion
$currentVersion = $tags | Sort-Object { $_.name -replace "$($Prefix)v" -as [Version] } -Descending | Select-Object -First 1
$currentVersion -match "$($Prefix)v(?<Major>\d+)\.(?<Minor>\d+)\.(?<Patch>\d+)" > $null
Write-Host "Current version is: $currentVersion"

[int]$currentPatch = [int]$matches["Patch"]
[int]$currentMinor = [int]$matches["Minor"]
[int]$currentMajor = [int]$matches["Major"]

# Increment the version based on the type of update
switch ($changeType) {
    { $_ -eq "patch" } {
        $currentPatch = $currentPatch + 1
        break
    }
    { $_ -eq "minor" } {
        $currentMinor = $currentMinor + 1
        $currentPatch = 0
        break
    }
    { $_ -eq "major" } {
        $currentMajor = $currentMajor + 1
        $currentMinor = 0
        $currentPatch = 0
        break
    }
    default {
        Write-Error "Add one of the following labels to the pull request: patch, minor, major"
    }
}

# If the new version is different from the current version, output the new version
$newVersion = "$($Prefix)v$currentMajor.$currentMinor.$currentPatch"
if ($currentVersion -ne $newVersion) {
    Write-Host "New version is: $newVersion`n"
}

# Output the new version
Write-Output "newVersion=$newVersion" >> $env:GITHUB_OUTPUT<|MERGE_RESOLUTION|>--- conflicted
+++ resolved
@@ -46,7 +46,6 @@
 if ((!$PullRequestNumber) -and ($env:GH_REF -match "\d+\/merge")) {
     $PullRequestNumber = $GitHubRef | Select-String -Pattern "\d+(?=\/merge)" | ForEach-Object { $_.Matches.Value }
 } else {
-<<<<<<< HEAD
     $params = @{
         uri               = "https://api.github.com/repos/$Repository/pulls?state=closed"
         Method            = 'GET'
@@ -59,10 +58,6 @@
 
 if (!$PullRequestNumber) {
     Write-Error "Can't find pull request. Run this from a merge commit or enter a pull request number."
-=======
-    write-host $env:GH_REF
-    write-error "can't find pull request. run this from a merge commit or enter a pull request number."
->>>>>>> 14c3f7f6
 }
 
 
